/*
 * Copyright (C) 2017 Glencoe Software, Inc. All rights reserved.
 *
 * This program is free software; you can redistribute it and/or modify
 * it under the terms of the GNU General Public License as published by
 * the Free Software Foundation; either version 2 of the License, or
 * (at your option) any later version.
 *
 * This program is distributed in the hope that it will be useful,
 * but WITHOUT ANY WARRANTY; without even the implied warranty of
 * MERCHANTABILITY or FITNESS FOR A PARTICULAR PURPOSE.  See the
 * GNU General Public License for more details.
 *
 * You should have received a copy of the GNU General Public License along
 * with this program; if not, write to the Free Software Foundation, Inc.,
 * 51 Franklin Street, Fifth Floor, Boston, MA 02110-1301 USA.
 */

package com.glencoesoftware.omero.ms.pixelbuffer;

import java.io.ByteArrayInputStream;
import java.io.IOException;
import java.io.ObjectInputStream;
import java.nio.ByteBuffer;
import java.util.HashMap;
import java.util.Map;
import java.util.concurrent.CompletableFuture;
import java.util.function.Consumer;

import loci.common.ByteArrayHandle;
import loci.common.Location;
import loci.formats.FormatException;
import loci.formats.ImageWriter;
import loci.formats.MetadataTools;
import loci.formats.meta.IMetadata;

import ome.xml.model.enums.DimensionOrder;
import ome.xml.model.enums.EnumerationException;
import ome.xml.model.enums.PixelType;
import ome.xml.model.primitives.PositiveInteger;
import omeis.providers.re.data.RegionDef;

import org.perf4j.StopWatch;
import org.perf4j.slf4j.Slf4JStopWatch;
import org.slf4j.LoggerFactory;
import org.springframework.context.ApplicationContext;

import io.vertx.core.AsyncResult;
import io.vertx.core.Handler;
import io.vertx.core.Vertx;
import io.vertx.core.eventbus.Message;
import io.vertx.core.json.JsonObject;
import ome.io.nio.PixelBuffer;
import ome.io.nio.PixelsService;
import ome.model.core.Pixels;
import ome.model.core.Image;
import omero.ApiUsageException;
import omero.ServerError;

public class TileRequestHandler {

    private static final org.slf4j.Logger log =
            LoggerFactory.getLogger(TileRequestHandler.class);

    private static final String GET_PIXELS_DESCRIPTION_EVENT = "omero.get_pixels_description";

    private static final String GET_PIXELS_EVENT = "omero.get_pixels";

    /** OMERO server Spring application context. */
    private final ApplicationContext context;

    /** OMERO server pixels service. */
    private final PixelsService pixelsService;

    /** Tile Context */
    private final TileCtx tileCtx;

    /** Handle on vertx instance */
    Vertx vertx;

    /**
     * Default constructor.
     * @param tileCtx {@link TileCtx} object
     */
    public TileRequestHandler(ApplicationContext context,
            TileCtx tileCtx,
            Vertx vertx) {
        log.info("Setting up handler");
        this.context = context;
        pixelsService = (PixelsService) context.getBean("/OMERO/Pixels");
        this.tileCtx = tileCtx;
        this.vertx = vertx;
    }

<<<<<<< HEAD
    public CompletableFuture<byte[]> getTile(String omeroSessionKey, Long imageId) {
        log.info("In TileRequestHandler::getTIle");
        StopWatch t0 = new Slf4JStopWatch("getTile");
        CompletableFuture<byte[]> promise = new CompletableFuture<byte[]>();
        getPixels(omeroSessionKey, tileCtx.imageId)
        .thenAccept(new Consumer<Pixels>() {
            @Override
            public void accept(Pixels pixels) {
                log.info("In getPixels callback");
                if (pixels != null) {
                    try (PixelBuffer pixelBuffer = pixelsService.getPixelBuffer(pixels, false)) {
                        String format = tileCtx.format;
                        RegionDef region = tileCtx.region;
                        if (tileCtx.resolution != null) {
                            pixelBuffer.setResolutionLevel(tileCtx.resolution);
=======
    public byte[] getTile(omero.client client) {
        StopWatch t0 = new Slf4JStopWatch("TileRequestHandler.getTile");
        try {
            Pixels pixels = getPixels(client, tileCtx.imageId);
            if (pixels != null) {
                try (PixelBuffer pixelBuffer = getPixelBuffer(pixels)) {
                    String format = tileCtx.format;
                    RegionDef region = tileCtx.region;
                    if (tileCtx.resolution != null) {
                        pixelBuffer.setResolutionLevel(tileCtx.resolution);
                    }
                    if (region.getWidth() == 0) {
                        region.setWidth(pixels.getSizeX().getValue());
                    }
                    if (region.getHeight() == 0) {
                        region.setHeight(pixels.getSizeY().getValue());
                    }
                    int width = region.getWidth();
                    int height = region.getHeight();
                    int bytesPerPixel =
                            pixels.getPixelsType().getBitSize().getValue() / 8;
                    int tileSize = width * height * bytesPerPixel;
                    byte[] tile = new byte[tileSize];
                    StopWatch t1 = new Slf4JStopWatch("getTileDirect");
                    try {
                        pixelBuffer.getTileDirect(
                            tileCtx.z, tileCtx.c, tileCtx.t,
                            region.getX(), region.getY(), width, height, tile);
                    } finally {
                        t1.stop();
                    }

                    log.debug(
                            "Image:{}, z: {}, c: {}, t: {}, resolution: {}, " +
                            "region: {}, format: {}",
                            tileCtx.imageId, tileCtx.z, tileCtx.c, tileCtx.t,
                            tileCtx.resolution, region, format);
                    if (format != null) {
                        IMetadata metadata = createMetadata(pixels);

                        if (format.equals("png") || format.equals("tif")) {
                            return writeImage(format, tile, metadata);
>>>>>>> 96b77789
                        }
                        if (region.getWidth() == 0) {
                            region.setWidth(pixels.getSizeX());
                        }
                        if (region.getHeight() == 0) {
                            region.setHeight(pixels.getSizeY());
                        }
                        int width = region.getWidth();
                        int height = region.getHeight();
                        int bytesPerPixel =
                                pixels.getPixelsType().getBitSize() / 8;
                        int tileSize = width * height * bytesPerPixel;
                        byte[] tile = new byte[tileSize];
                        pixelBuffer.getTileDirect(
                            tileCtx.z, tileCtx.c, tileCtx.t,
                            region.getX(), region.getY(), width, height, tile);

                        log.debug(
                                "Image:{}, z: {}, c: {}, t: {}, resolution: {}, " +
                                "region: {}, format: {}",
                                tileCtx.imageId, tileCtx.z, tileCtx.c, tileCtx.t,
                                tileCtx.resolution, region, format);
                        if (format != null) {
                            IMetadata metadata = createMetadata(pixels);

                            if (format.equals("png") || format.equals("tif")) {
                                promise.complete(writeImage(format, tile, metadata));
                            } else {
                                log.error("Unknown output format: {}", format);
                                promise.complete(null);
                            }
                        }
                        promise.complete(tile);
                    }
                    catch(IOException | EnumerationException
                            | FormatException e) {
                        promise.completeExceptionally(e);
                    }
                } else {
                    log.debug("Cannot find Image:{}", tileCtx.imageId);
                    promise.complete(null);
                }
            }
        });
        return promise;
    }


    /**
     * Construct a minimal IMetadata instance representing the current tile.
     */
    private IMetadata createMetadata(Pixels pixels)
            throws EnumerationException {
<<<<<<< HEAD
        IMetadata metadata = MetadataTools.createOMEXMLMetadata();
        metadata.setImageID("Image:0", 0);
        metadata.setPixelsID("Pixels:0", 0);
        metadata.setChannelID("Channel:0:0", 0, 0);
        metadata.setChannelSamplesPerPixel(new PositiveInteger(1), 0, 0);
        metadata.setPixelsBigEndian(true, 0);
        metadata.setPixelsSizeX(
                new PositiveInteger(tileCtx.region.getWidth()), 0);
        metadata.setPixelsSizeY(
                new PositiveInteger(tileCtx.region.getHeight()), 0);
        metadata.setPixelsSizeZ(new PositiveInteger(1), 0);
        metadata.setPixelsSizeC(new PositiveInteger(1), 0);
        metadata.setPixelsSizeT(new PositiveInteger(1), 0);
        metadata.setPixelsDimensionOrder(DimensionOrder.XYCZT, 0);
        metadata.setPixelsType(PixelType.fromString(
                pixels.getPixelsType().getValue()), 0);
        return metadata;
=======
        StopWatch t0 = new Slf4JStopWatch("createMetadata");
        try {
            IMetadata metadata = MetadataTools.createOMEXMLMetadata();
            metadata.setImageID("Image:0", 0);
            metadata.setPixelsID("Pixels:0", 0);
            metadata.setChannelID("Channel:0:0", 0, 0);
            metadata.setChannelSamplesPerPixel(new PositiveInteger(1), 0, 0);
            metadata.setPixelsBigEndian(true, 0);
            metadata.setPixelsSizeX(
                    new PositiveInteger(tileCtx.region.getWidth()), 0);
            metadata.setPixelsSizeY(
                    new PositiveInteger(tileCtx.region.getHeight()), 0);
            metadata.setPixelsSizeZ(new PositiveInteger(1), 0);
            metadata.setPixelsSizeC(new PositiveInteger(1), 0);
            metadata.setPixelsSizeT(new PositiveInteger(1), 0);
            metadata.setPixelsDimensionOrder(DimensionOrder.XYCZT, 0);
            metadata.setPixelsType(PixelType.fromString(
                    pixels.getPixelsType().getValue().getValue()), 0);
            return metadata;
        } finally {
            t0.stop();
        }
>>>>>>> 96b77789
    }

    /**
     * Write the tile specified by the given buffer and IMetadata to memory.
     * The output format is determined by the extension (e.g. "png", "tif")
     */
    private byte[] writeImage(String extension, byte[] tile, IMetadata metadata)
            throws FormatException, IOException {
        String id = System.currentTimeMillis() + "." + extension;
        ByteArrayHandle handle = new ByteArrayHandle();
        StopWatch t0 = new Slf4JStopWatch("writeImage");
        try (ImageWriter writer = new ImageWriter()) {
            writer.setMetadataRetrieve(metadata);
            Location.mapFile(id, handle);
            writer.setId(id);
            writer.saveBytes(0, tile);

            // trim byte array to written length (not backing array length)
            ByteBuffer bytes = handle.getByteBuffer();
            byte[] file = new byte[(int) handle.length()];
            bytes.position(0);
            bytes.get(file);
            return file;
        } finally {
            Location.mapFile(id, null);
            handle.close();
            t0.stop();
        }
    }

    protected CompletableFuture<Pixels> getPixels(String omeroSessionKey, Long imageId){
        log.info("In getPixels");
        CompletableFuture<Pixels> promise = new CompletableFuture<Pixels>();

        final JsonObject data = new JsonObject();
        data.put("sessionKey", omeroSessionKey);
        data.put("imageId", imageId);
        vertx.eventBus().<byte[]>send(
                GET_PIXELS_EVENT, data, new Handler<AsyncResult<Message<byte[]>>>() {
                    @Override
                    public void handle(AsyncResult<Message<byte[]>> result) {

                    log.info("In backbone response");
                    String s = "";
                    try {
                        if (result.failed()) {
                            promise.completeExceptionally(result.cause());
                            return;
                        }
                        ByteArrayInputStream bais =
                                new ByteArrayInputStream(result.result().body());
                        ObjectInputStream ois = new ObjectInputStream(bais);
                        Pixels pixels = (Pixels) ois.readObject();
                        promise.complete(pixels);
                    } catch (IOException | ClassNotFoundException e) {
                        promise.completeExceptionally(e);
                        log.error("Exception while decoding object in response", e);
                    }
                }
            }
        );

        return promise;
    }
}<|MERGE_RESOLUTION|>--- conflicted
+++ resolved
@@ -25,6 +25,7 @@
 import java.util.HashMap;
 import java.util.Map;
 import java.util.concurrent.CompletableFuture;
+import java.util.function.BiConsumer;
 import java.util.function.Consumer;
 
 import loci.common.ByteArrayHandle;
@@ -92,66 +93,26 @@
         this.vertx = vertx;
     }
 
-<<<<<<< HEAD
     public CompletableFuture<byte[]> getTile(String omeroSessionKey, Long imageId) {
-        log.info("In TileRequestHandler::getTIle");
-        StopWatch t0 = new Slf4JStopWatch("getTile");
+        StopWatch t0 = new Slf4JStopWatch("TileRequestHandler.getTile");
         CompletableFuture<byte[]> promise = new CompletableFuture<byte[]>();
         getPixels(omeroSessionKey, tileCtx.imageId)
-        .thenAccept(new Consumer<Pixels>() {
+        .whenComplete(new BiConsumer<Pixels, Throwable>() {
             @Override
-            public void accept(Pixels pixels) {
+            public void accept(Pixels pixels, Throwable error) {
                 log.info("In getPixels callback");
+                if (error != null) {
+                    log.error("Error getting pixels from backbone", error);
+                    promise.completeExceptionally(error);
+                    t0.stop();
+                    return;
+                }
                 if (pixels != null) {
                     try (PixelBuffer pixelBuffer = pixelsService.getPixelBuffer(pixels, false)) {
                         String format = tileCtx.format;
                         RegionDef region = tileCtx.region;
                         if (tileCtx.resolution != null) {
                             pixelBuffer.setResolutionLevel(tileCtx.resolution);
-=======
-    public byte[] getTile(omero.client client) {
-        StopWatch t0 = new Slf4JStopWatch("TileRequestHandler.getTile");
-        try {
-            Pixels pixels = getPixels(client, tileCtx.imageId);
-            if (pixels != null) {
-                try (PixelBuffer pixelBuffer = getPixelBuffer(pixels)) {
-                    String format = tileCtx.format;
-                    RegionDef region = tileCtx.region;
-                    if (tileCtx.resolution != null) {
-                        pixelBuffer.setResolutionLevel(tileCtx.resolution);
-                    }
-                    if (region.getWidth() == 0) {
-                        region.setWidth(pixels.getSizeX().getValue());
-                    }
-                    if (region.getHeight() == 0) {
-                        region.setHeight(pixels.getSizeY().getValue());
-                    }
-                    int width = region.getWidth();
-                    int height = region.getHeight();
-                    int bytesPerPixel =
-                            pixels.getPixelsType().getBitSize().getValue() / 8;
-                    int tileSize = width * height * bytesPerPixel;
-                    byte[] tile = new byte[tileSize];
-                    StopWatch t1 = new Slf4JStopWatch("getTileDirect");
-                    try {
-                        pixelBuffer.getTileDirect(
-                            tileCtx.z, tileCtx.c, tileCtx.t,
-                            region.getX(), region.getY(), width, height, tile);
-                    } finally {
-                        t1.stop();
-                    }
-
-                    log.debug(
-                            "Image:{}, z: {}, c: {}, t: {}, resolution: {}, " +
-                            "region: {}, format: {}",
-                            tileCtx.imageId, tileCtx.z, tileCtx.c, tileCtx.t,
-                            tileCtx.resolution, region, format);
-                    if (format != null) {
-                        IMetadata metadata = createMetadata(pixels);
-
-                        if (format.equals("png") || format.equals("tif")) {
-                            return writeImage(format, tile, metadata);
->>>>>>> 96b77789
                         }
                         if (region.getWidth() == 0) {
                             region.setWidth(pixels.getSizeX());
@@ -165,10 +126,14 @@
                                 pixels.getPixelsType().getBitSize() / 8;
                         int tileSize = width * height * bytesPerPixel;
                         byte[] tile = new byte[tileSize];
-                        pixelBuffer.getTileDirect(
-                            tileCtx.z, tileCtx.c, tileCtx.t,
-                            region.getX(), region.getY(), width, height, tile);
-
+                        StopWatch t1 = new Slf4JStopWatch("getTileDirect");
+                        try {
+                            pixelBuffer.getTileDirect(
+                                tileCtx.z, tileCtx.c, tileCtx.t,
+                                region.getX(), region.getY(), width, height, tile);
+                        } finally {
+                            t1.stop();
+                        }
                         log.debug(
                                 "Image:{}, z: {}, c: {}, t: {}, resolution: {}, " +
                                 "region: {}, format: {}",
@@ -179,12 +144,16 @@
 
                             if (format.equals("png") || format.equals("tif")) {
                                 promise.complete(writeImage(format, tile, metadata));
+                                t0.stop();
                             } else {
                                 log.error("Unknown output format: {}", format);
                                 promise.complete(null);
+                                t0.stop();
                             }
-                        }
-                        promise.complete(tile);
+                        } else {
+                            promise.complete(tile);
+                            t0.stop();
+                        }
                     }
                     catch(IOException | EnumerationException
                             | FormatException e) {
@@ -205,25 +174,6 @@
      */
     private IMetadata createMetadata(Pixels pixels)
             throws EnumerationException {
-<<<<<<< HEAD
-        IMetadata metadata = MetadataTools.createOMEXMLMetadata();
-        metadata.setImageID("Image:0", 0);
-        metadata.setPixelsID("Pixels:0", 0);
-        metadata.setChannelID("Channel:0:0", 0, 0);
-        metadata.setChannelSamplesPerPixel(new PositiveInteger(1), 0, 0);
-        metadata.setPixelsBigEndian(true, 0);
-        metadata.setPixelsSizeX(
-                new PositiveInteger(tileCtx.region.getWidth()), 0);
-        metadata.setPixelsSizeY(
-                new PositiveInteger(tileCtx.region.getHeight()), 0);
-        metadata.setPixelsSizeZ(new PositiveInteger(1), 0);
-        metadata.setPixelsSizeC(new PositiveInteger(1), 0);
-        metadata.setPixelsSizeT(new PositiveInteger(1), 0);
-        metadata.setPixelsDimensionOrder(DimensionOrder.XYCZT, 0);
-        metadata.setPixelsType(PixelType.fromString(
-                pixels.getPixelsType().getValue()), 0);
-        return metadata;
-=======
         StopWatch t0 = new Slf4JStopWatch("createMetadata");
         try {
             IMetadata metadata = MetadataTools.createOMEXMLMetadata();
@@ -241,12 +191,11 @@
             metadata.setPixelsSizeT(new PositiveInteger(1), 0);
             metadata.setPixelsDimensionOrder(DimensionOrder.XYCZT, 0);
             metadata.setPixelsType(PixelType.fromString(
-                    pixels.getPixelsType().getValue().getValue()), 0);
+                    pixels.getPixelsType().getValue()), 0);
             return metadata;
         } finally {
             t0.stop();
         }
->>>>>>> 96b77789
     }
 
     /**
@@ -285,7 +234,7 @@
         data.put("sessionKey", omeroSessionKey);
         data.put("imageId", imageId);
         vertx.eventBus().<byte[]>send(
-                GET_PIXELS_EVENT, data, new Handler<AsyncResult<Message<byte[]>>>() {
+                GET_PIXELS_DESCRIPTION_EVENT, data, new Handler<AsyncResult<Message<byte[]>>>() {
                     @Override
                     public void handle(AsyncResult<Message<byte[]>> result) {
 
@@ -293,6 +242,7 @@
                     String s = "";
                     try {
                         if (result.failed()) {
+                            log.error("getPixels backbone result failed");
                             promise.completeExceptionally(result.cause());
                             return;
                         }
@@ -300,6 +250,7 @@
                                 new ByteArrayInputStream(result.result().body());
                         ObjectInputStream ois = new ObjectInputStream(bais);
                         Pixels pixels = (Pixels) ois.readObject();
+                        log.info("Completing getPixels promise");
                         promise.complete(pixels);
                     } catch (IOException | ClassNotFoundException e) {
                         promise.completeExceptionally(e);
