/*
 * Copyright (C) 2017 Glencoe Software, Inc. All rights reserved.
 *
 * This program is free software; you can redistribute it and/or modify
 * it under the terms of the GNU General Public License as published by
 * the Free Software Foundation; either version 2 of the License, or
 * (at your option) any later version.
 *
 * This program is distributed in the hope that it will be useful,
 * but WITHOUT ANY WARRANTY; without even the implied warranty of
 * MERCHANTABILITY or FITNESS FOR A PARTICULAR PURPOSE.  See the
 * GNU General Public License for more details.
 *
 * You should have received a copy of the GNU General Public License along
 * with this program; if not, write to the Free Software Foundation, Inc.,
 * 51 Franklin Street, Fifth Floor, Boston, MA 02110-1301 USA.
 */

package com.glencoesoftware.omero.ms.pixelbuffer;

import java.io.File;
import java.io.FileInputStream;
import java.io.FileNotFoundException;
import java.io.FileOutputStream;
import java.io.IOException;
import java.util.ArrayList;
import java.util.List;
import java.util.Map;
import java.util.Optional;
import java.util.zip.ZipEntry;
import java.util.zip.ZipOutputStream;

import org.perf4j.StopWatch;
import org.perf4j.slf4j.Slf4JStopWatch;
import org.slf4j.LoggerFactory;
import org.springframework.context.ApplicationContext;
import org.springframework.context.support.ClassPathXmlApplicationContext;

import com.glencoesoftware.omero.ms.core.OmeroWebJDBCSessionStore;
import com.glencoesoftware.omero.ms.core.OmeroWebRedisSessionStore;
import com.glencoesoftware.omero.ms.core.OmeroWebSessionStore;
import com.glencoesoftware.omero.ms.core.OmeroWebSessionRequestHandler;

import io.vertx.config.ConfigRetriever;
import io.vertx.config.ConfigRetrieverOptions;
import io.vertx.config.ConfigStoreOptions;
import io.vertx.core.AbstractVerticle;
import io.vertx.core.AsyncResult;
import io.vertx.core.DeploymentOptions;
import io.vertx.core.Future;
import io.vertx.core.Handler;
import io.vertx.core.MultiMap;
import io.vertx.core.buffer.Buffer;
import io.vertx.core.eventbus.Message;
import io.vertx.core.eventbus.ReplyException;
import io.vertx.core.http.HttpServer;
import io.vertx.core.http.HttpServerRequest;
import io.vertx.core.http.HttpServerResponse;
import io.vertx.core.json.Json;
import io.vertx.core.json.JsonObject;
import io.vertx.core.json.JsonArray;
import io.vertx.ext.web.Router;
import io.vertx.ext.web.RoutingContext;
import io.vertx.ext.web.handler.CookieHandler;

/**
 * Main entry point for the OMERO pixel buffer Vert.x microservice server.
 * @author Chris Allan <callan@glencoesoftware.com>
 *
 */
public class PixelBufferMicroserviceVerticle extends AbstractVerticle {

    private static final org.slf4j.Logger log =
            LoggerFactory.getLogger(PixelBufferMicroserviceVerticle.class);

    /** OMERO.web session store */
    private OmeroWebSessionStore sessionStore;

    /** OMERO server Spring application context. */
    private ApplicationContext context;

    /** Directory to save zip files for download */
    private String zipDirectory;

    /**
     * Entry point method which starts the server event loop and initializes
     * our current OMERO.web session store.
     */
    @Override
    public void start(Future<Void> future) {
        log.info("Starting verticle");

        ConfigStoreOptions store = new ConfigStoreOptions()
                .setType("file")
                .setFormat("yaml")
                .setConfig(new JsonObject()
                        .put("path", "conf/config.yaml")
                )
                .setOptional(true);
        ConfigRetriever retriever = ConfigRetriever.create(
                vertx, new ConfigRetrieverOptions()
                        .setIncludeDefaultStores(true)
                        .addStore(store));
        retriever.getConfig(new Handler<AsyncResult<JsonObject>>() {
            @Override
            public void handle(AsyncResult<JsonObject> ar) {
            try {
                deploy(ar.result(), future);
            } catch (Exception e) {
                future.fail(e);
            }
        }
        });
    }

    /**
     * Deploys our verticles and performs general setup that depends on
     * configuration.
     * @param config Current configuration
     */
    public void deploy(JsonObject config, Future<Void> future) {
        log.info("Deploying verticle");

        zipDirectory = config.getString("zip-download-path");
        new File(zipDirectory).mkdirs();

        // Set OMERO.server configuration options using system properties
        JsonObject omeroServer = config.getJsonObject("omero.server");
        if (omeroServer == null) {
            throw new IllegalArgumentException(
                    "'omero.server' block missing from configuration");
        }
        for(Map.Entry<String, Object> entry : omeroServer) {
            System.setProperty(entry.getKey(), (String) entry.getValue());
        }

        context = new ClassPathXmlApplicationContext(
                "classpath:ome/config.xml",
                "classpath:ome/services/datalayer.xml",
                "classpath*:beanRefContext.xml");

        // Deploy our dependency verticles
        JsonObject omero = config.getJsonObject("omero");
        if (omero == null) {
            throw new IllegalArgumentException(
                    "'omero' block missing from configuration");
        }
        vertx.deployVerticle(new PixelBufferVerticle(
                omero.getString("host"),
                omero.getInteger("port"),
                omeroServer.getString("omero.data.dir"),
                context),
                new DeploymentOptions()
                        .setWorker(true)
                        .setMultiThreaded(true)
                        .setConfig(config));

        HttpServer server = vertx.createHttpServer();
        Router router = Router.router(vertx);

        // Cookie handler so we can pick up the OMERO.web session
        router.route().handler(CookieHandler.create());

        // OMERO session handler which picks up the session key from the
        // OMERO.web session and joins it.
        JsonObject sessionStoreConfig = config.getJsonObject("session-store");
        if (sessionStoreConfig == null) {
            throw new IllegalArgumentException(
                    "'session-store' block missing from configuration");
        }
        String sessionStoreType = sessionStoreConfig.getString("type");
        String sessionStoreUri = sessionStoreConfig.getString("uri");
        if (sessionStoreType.equals("redis")) {
            sessionStore = new OmeroWebRedisSessionStore(sessionStoreUri);
        } else if (sessionStoreType.equals("postgres")) {
            sessionStore = new OmeroWebJDBCSessionStore(
                sessionStoreUri,
                vertx);
        } else {
            throw new IllegalArgumentException(
                "Missing/invalid value for 'session-store.type' in config");
        }

        // Get PixelBuffer Microservice Information
        router.options().handler(this::getMicroserviceDetails);

        router.route().handler(
                new OmeroWebSessionRequestHandler(config, sessionStore, vertx));

        // Pixel buffer request handlers
        router.get(
                "/tile/:imageId/:z/:c/:t")
            .handler(this::getTile);

        router.get(
                "/annotation/:annotationId")
            .handler(this::getFileAnnotation);

        router.get(
                "/file/:fileId")
            .handler(this::getOriginalFile);

        router.get(
                "/zip/:imageId")
            .handler(this::getZippedFiles);

        router.get(
                "/zipMultiple")
            .handler(this::getZippedFilesMultiple);

        int port = config.getInteger("port");
        log.info("Starting HTTP server *:{}", port);
        server.requestHandler(router::accept).listen(port,
            new Handler<AsyncResult<HttpServer>>() {
                @Override
                public void handle(AsyncResult<HttpServer> result) {
                    if (result.succeeded()) {
                        future.complete();
                    } else {
                        future.fail(result.cause());
                    }
                }
        });
    }

    /**
     * Exit point method which when the verticle stops, cleans up our current
     * OMERO.web session store.
     */
    @Override
    public void stop() throws Exception {
        sessionStore.close();
    }

    /**
     * Get information about microservice.
     * Confirms that this is a microservice
     * @param event Current routing context.
     */
    private void getMicroserviceDetails(RoutingContext event) {
        log.info("Getting Microservice Details");
        String version = Optional.ofNullable(
            this.getClass().getPackage().getImplementationVersion())
            .orElse("development");
        JsonObject resData = new JsonObject()
                        .put("provider", "PixelBufferMicroservice")
                        .put("version", version)
                        .put("features", new JsonArray());
        event.response()
            .putHeader("content-type", "application-json")
            .end(resData.encodePrettily());
    }

    /**
     * Tile retrieval event handler.
     * Responds with a <code>application/octet-stream</code> body on success
     * based on the <code>pixelsId</code>, <code>z</code>, <code>c</code>,
     * and <code>t</code> encoded in the URL or HTTP 404 if the {@link Pixels}
     * does not exist or the user does not have permissions to access it.
     * @param event Current routing context.
     */
    private void getTile(RoutingContext event) {
        log.info("Get tile");
        HttpServerRequest request = event.request();
        TileCtx tileCtx = new TileCtx(
                request.params(), event.get("omero.session_key"));

        StopWatch t0 = new Slf4JStopWatch(
                "PixelBufferMicroserviceVerticle.getTile");
        final HttpServerResponse response = event.response();

        vertx.eventBus().<byte[]>send(
            PixelBufferVerticle.GET_TILE_EVENT,
            Json.encode(tileCtx), new Handler<AsyncResult<Message<byte[]>>>() {
                @Override
                public void handle(AsyncResult<Message<byte[]>> result) {
                    try {
                        if (result.failed()) {
                            Throwable t = result.cause();
                            int statusCode = 404;
                            if (t instanceof ReplyException) {
                                statusCode = ((ReplyException) t).failureCode();
                            }
                            if (statusCode < 1) {
                                log.error("Unexpected failure code {} setting 500 ", t);
                                statusCode = 500;
                            }
                            if (!response.closed()) {
                                response.setStatusCode(statusCode).end();
                            }
                            return;
                        }
                        byte[] tile = result.result().body();
                        String contentType = "application/octet-stream";
                        if ("png".equals(tileCtx.format)) {
                            contentType = "image/png";
                        }
                        if ("tif".equals(tileCtx.format)) {
                            contentType = "image/tiff";
                        }
                        response.headers().set(
                                "Content-Type", contentType);
                        response.headers().set(
                                "Content-Length",
                                String.valueOf(tile.length));
                        response.headers().set(
                                "Content-Disposition",
                                String.format(
                                        "attachment; filename=\"%s\"",
                                        result.result().headers().get("filename")));
                        if (!response.closed()) {
                            response.end(Buffer.buffer(tile));
                        }
                    } finally {
                        log.debug("Response ended");
                    }
<<<<<<< HEAD
                }
            }
        );
    }

    private void getFileAnnotation(RoutingContext event) {
        log.info("Get File Annotation");
        HttpServerRequest request = event.request();
        HttpServerResponse response = event.response();
        String sessionKey = event.get("omero.session_key");
        JsonObject data = new JsonObject();
        data.put("sessionKey", sessionKey);
        data.put("annotationId", Long.parseLong(request.getParam("annotationId")));
        vertx.eventBus().<String>send(
                PixelBufferVerticle.GET_FILE_ANNOTATION_EVENT,
                data.toString(), new Handler<AsyncResult<Message<String>>>() {
                    @Override
                    public void handle(AsyncResult<Message<String>> result) {
                        if (result.failed()) {
                            log.error(result.cause().getMessage());
                            response.setStatusCode(404);
                            response.end("Could not get annotation "
                                        + request.getParam("annotationId"));
                            return;
                        }
                        String filePath = result.result().body();
                        log.info(filePath);
                        String[] pathComponents = filePath.split("/");
                        String fileName = pathComponents[pathComponents.length -1];
                        response.headers().set("Content-Type", "application/octet-stream");
                        response.headers().set("Content-Disposition",
                                "attachment; filename=\"" + fileName + "\"");
                        response.sendFile(filePath);
=======
                    if (statusCode < 1) {
                        log.error("Unexpected failure code {} setting 500 ",
                                  statusCode, t);
                        statusCode = 500;
>>>>>>> 96b77789
                    }
                });

    }

    private void getOriginalFile(RoutingContext event) {
        log.info("Get Original File");
        HttpServerRequest request = event.request();
        HttpServerResponse response = event.response();
        String sessionKey = event.get("omero.session_key");
        JsonObject data = new JsonObject();
        data.put("sessionKey", sessionKey);
        data.put("fileId", Long.parseLong(request.getParam("fileId")));
        vertx.eventBus().<JsonObject>send(
            PixelBufferVerticle.GET_ORIGINAL_FILE_EVENT,
            data, new Handler<AsyncResult<Message<JsonObject>>>() {
                @Override
                public void handle(AsyncResult<Message<JsonObject>> result) {
                    if (result.failed()) {
                        log.error(result.cause().getMessage());
                        response.setStatusCode(404);
                        response.end("Could not get original file "
                                    + request.getParam("fileId"));
                        return;
                    }
                    JsonObject resultBody = result.result().body();
                    String filePath = resultBody.getString("filePath");
                    String fileName = resultBody.getString("fileName");
                    String mimeType = resultBody.getString("mimeType");
                    log.info(filePath);
                    log.info(fileName);
                    log.info(mimeType);
                    response.headers().set("Content-Type", mimeType);
                    response.headers().set("Content-Disposition",
                            "attachment; filename=\"" + fileName + "\"");
                    response.sendFile(filePath);
                }
            }
        );
    }

    private void getZippedFiles(RoutingContext event) {
        log.info("Get Zipped Files");
        HttpServerRequest request = event.request();
        HttpServerResponse response = event.response();
        String sessionKey = event.get("omero.session_key");
        JsonObject data = new JsonObject();
        data.put("sessionKey", sessionKey);
        data.put("imageId", Long.parseLong(request.getParam("imageId")));
        data.put("zipDirectory", zipDirectory);
        vertx.eventBus().<JsonObject>send(
            PixelBufferVerticle.GET_ZIPPED_FILES_EVENT,
            data, new Handler<AsyncResult<Message<JsonObject>>>() {
                @Override
                public void handle(AsyncResult<Message<JsonObject>> result) {
                    if (result.failed()) {
                        log.error(result.cause().getMessage());
                        response.setStatusCode(404);
                        response.end("Could not get zipped files "
                                    + request.getParam("annotationId"));
                        return;
                    }
                    JsonObject resultBody = result.result().body();
                    String filePath = resultBody.getString("filePath");
                    String fileName = resultBody.getString("fileName");
                    String mimeType = resultBody.getString("mimeType");
                    log.info(filePath);
                    log.info(fileName);
                    log.info(mimeType);
                    response.headers().set("Content-Type", mimeType);
                    response.headers().set("Content-Disposition",
                            "attachment; filename=\"" + fileName + "\"");
                    response.sendFile(filePath, new Handler<AsyncResult<Void>>() {
                        public void handle(AsyncResult<Void> result) {
                            File zipFile = new File(filePath);
                            log.info("Attempting to delete: " + zipFile.getAbsolutePath());
                            if (!zipFile.delete()) {
                                log.error("Failed to delete file " + filePath);
                            }
                        }
                    });
                }
            }
        );
    }

    /*
     *
     */

    private void getZippedFilesMultiple(RoutingContext event) {
        log.info("Get Zipped Files");
        HttpServerRequest request = event.request();
        HttpServerResponse response = event.response();
        String sessionKey = event.get("omero.session_key");
        MultiMap params = request.params();
        List<String> imageIdStrings = params.getAll("image");
        JsonArray imageIds = new JsonArray();
        JsonObject data = new JsonObject();
        for (String idStr : imageIdStrings) {
            imageIds.add(Long.parseLong(idStr));
        }
        data.put("sessionKey", sessionKey);
        data.put("imageIds", imageIds);
        data.put("zipDirectory", zipDirectory);
        vertx.eventBus().<JsonObject>send(
            PixelBufferVerticle.GET_ZIPPED_FILES_MULTIPLE_EVENT,
            data, new Handler<AsyncResult<Message<JsonObject>>>() {
                @Override
                public void handle(AsyncResult<Message<JsonObject>> result) {
                    if (result.failed()) {
                        log.error(result.cause().getMessage());
                        response.setStatusCode(404);
                        response.end("Could not get zipped files "
                                    + request.getParam("annotationId"));
                        return;
                    }
                    JsonObject resultBody = result.result().body();
                    String zipName = resultBody.getString("zipName");
                    log.info(zipName);
                    response.headers().set("Content-Type", "application/zip");
                    response.headers().set("Content-Disposition",
                            "attachment; filename=\"" + zipName + "\"");
                    File zipFile = new File(zipName);
                    response.sendFile(zipFile.getAbsolutePath(), new Handler<AsyncResult<Void>>() {
                        public void handle(AsyncResult<Void> result) {
                            File zipFile = new File(zipName);
                            log.info("Attempting to delete: " + zipFile.getAbsolutePath());
                            /*
                            if (!zipFile.delete()) {
                                log.error("Failed to delete file " + zipName);
                            }
                            */
                        }
                    });
                }
<<<<<<< HEAD
=======
            } finally {
                log.debug("Response ended");
                t0.stop();
>>>>>>> 96b77789
            }
        );
    }

}<|MERGE_RESOLUTION|>--- conflicted
+++ resolved
@@ -282,7 +282,8 @@
                                 statusCode = ((ReplyException) t).failureCode();
                             }
                             if (statusCode < 1) {
-                                log.error("Unexpected failure code {} setting 500 ", t);
+                                log.error("Unexpected failure code {} setting 500 ",
+                                          statusCode, t);
                                 statusCode = 500;
                             }
                             if (!response.closed()) {
@@ -313,8 +314,8 @@
                         }
                     } finally {
                         log.debug("Response ended");
-                    }
-<<<<<<< HEAD
+                        t0.stop();
+                    }
                 }
             }
         );
@@ -348,12 +349,6 @@
                         response.headers().set("Content-Disposition",
                                 "attachment; filename=\"" + fileName + "\"");
                         response.sendFile(filePath);
-=======
-                    if (statusCode < 1) {
-                        log.error("Unexpected failure code {} setting 500 ",
-                                  statusCode, t);
-                        statusCode = 500;
->>>>>>> 96b77789
                     }
                 });
 
@@ -490,12 +485,6 @@
                         }
                     });
                 }
-<<<<<<< HEAD
-=======
-            } finally {
-                log.debug("Response ended");
-                t0.stop();
->>>>>>> 96b77789
             }
         );
     }
